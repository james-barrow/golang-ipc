--- conflicted
+++ resolved
@@ -14,22 +14,18 @@
 func (s *Server) run() error {
 
 	var pipeBase = `\\.\pipe\`
-<<<<<<< HEAD
-	pipeConfig := winio.PipeConfig{
+
+  pipeConfig := winio.PipeConfig{
 		InputBufferSize:  int32(s.maxMsgSize),
 		OutputBufferSize: int32(s.maxMsgSize),
 	}
-	listen, err := winio.ListenPipe(pipeBase+s.name, &pipeConfig)
-=======
-
-	var config *winio.PipeConfig
-
+  
 	if s.unMask {
-		config = &winio.PipeConfig{SecurityDescriptor: "D:P(A;;GA;;;AU)"}
+		pipeConfig = winio.PipeConfig{SecurityDescriptor: "D:P(A;;GA;;;AU)"}
 	} 
 
-	listen, err := winio.ListenPipe(pipeBase+s.name, config)
->>>>>>> cd515d15
+	listen, err := winio.ListenPipe(pipeBase+s.name, &pipeConfig)
+
 	if err != nil {
 
 		return err
